# Copyright (c) 2003-2014 by Mike Jarvis
#
# TreeCorr is free software: redistribution and use in source and binary forms,
# with or without modification, are permitted provided that the following
# conditions are met:
#
# 1. Redistributions of source code must retain the above copyright notice, this
#    list of conditions, and the disclaimer given in the accompanying LICENSE
#    file.
# 2. Redistributions in binary form must reproduce the above copyright notice,
#    this list of conditions, and the disclaimer given in the documentation
#    and/or other materials provided with the distribution.

"""
.. module:: ngcorrelation
"""

import treecorr
import numpy

# Start by loading up the relevant C functions using ctypes
import ctypes
import os

# The numpy version of this function tries to be more portable than the native
# ctypes.cdll.LoadLibary or cdtypes.CDLL functions.
_treecorr = numpy.ctypeslib.load_library('_treecorr',os.path.dirname(__file__))

# some useful aliases
cint = ctypes.c_int
cdouble = ctypes.c_double
cdouble_ptr = ctypes.POINTER(cdouble)
cvoid_ptr = ctypes.c_void_p

_treecorr.BuildNGCorr.restype = cvoid_ptr
_treecorr.BuildNGCorr.argtypes = [
    cdouble, cdouble, cint, cdouble, cdouble,
    cdouble_ptr, cdouble_ptr, cdouble_ptr, cdouble_ptr, cdouble_ptr ]
_treecorr.DestroyNGCorr.argtypes = [ cvoid_ptr ]
_treecorr.ProcessCrossNGFlat.argtypes = [ cvoid_ptr, cvoid_ptr, cvoid_ptr, cint ]
_treecorr.ProcessCrossNGSphere.argtypes = [ cvoid_ptr, cvoid_ptr, cvoid_ptr, cint ]
_treecorr.ProcessCrossNGPerp.argtypes = [ cvoid_ptr, cvoid_ptr, cvoid_ptr, cint ]
_treecorr.ProcessPairwiseNGFlat.argtypes = [ cvoid_ptr, cvoid_ptr, cvoid_ptr, cint ]
_treecorr.ProcessPairwiseNGSphere.argtypes = [ cvoid_ptr, cvoid_ptr, cvoid_ptr, cint ]
_treecorr.ProcessPairwiseNGPerp.argtypes = [ cvoid_ptr, cvoid_ptr, cvoid_ptr, cint ]


class NGCorrelation(treecorr.BinnedCorr2):
    """This class handles the calculation and storage of a 2-point count-shear correlation
    function.  This is the tangential shear profile around lenses, commonly referred to as
    galaxy-galaxy lensing.

    It holds the following attributes:

        :logr:      The nominal center of the bin in log(r) (the natural logarithm of r).
        :meanlogr:  The (weighted) mean value of log(r) for the pairs in each bin.
                    If there are no pairs in a bin, then logr will be used instead.
        :xi:        The correlation function, xi(r) = <gamma_T>.
        :xi_im:     The imaginary part of xi(r).
        :varxi:     The variance of xi, only including the shape noise propagated into the
                    final correlation.  This does not include sample variance, so it is
                    always an underestimate of the actual variance.
        :weight:    The total weight in each bin.
        :npairs:    The number of pairs going into each bin.

    If sep_units are given (either in the config dict or as a named kwarg) then logr and meanlogr
    both take r to be in these units.  i.e. exp(logr) will have R in units of sep_units.

    The usage pattern is as follows:

        >>> ng = treecorr.NGCorrelation(config)
        >>> ng.process(cat1,cat2)   # Compute the cross-correlation.
        >>> ng.write(file_name)     # Write out to a file.
        >>> xi = gg.xi              # Or access the correlation function directly.

    :param config:      The configuration dict which defines attributes about how to read the file.
                        Any kwargs that are not those listed here will be added to the config, 
                        so you can even omit the config dict and just enter all parameters you
                        want as kwargs.  (default: None) 
    :param logger:      If desired, a logger object for logging. (default: None, in which case
                        one will be built according to the config dict's verbose level.)

    Other parameters are allowed to be either in the config dict or as a named kwarg.
    See the documentation for BinnedCorr2 for details.
    """
    def __init__(self, config=None, logger=None, **kwargs):
        treecorr.BinnedCorr2.__init__(self, config, logger, **kwargs)

        self.xi = numpy.zeros(self.nbins, dtype=float)
        self.xi_im = numpy.zeros(self.nbins, dtype=float)
        self.varxi = numpy.zeros(self.nbins, dtype=float)
        self.meanlogr = numpy.zeros(self.nbins, dtype=float)
        self.weight = numpy.zeros(self.nbins, dtype=float)
        self.npairs = numpy.zeros(self.nbins, dtype=float)

        xi = self.xi.ctypes.data_as(cdouble_ptr)
        xi_im = self.xi_im.ctypes.data_as(cdouble_ptr)
        meanlogr = self.meanlogr.ctypes.data_as(cdouble_ptr)
        weight = self.weight.ctypes.data_as(cdouble_ptr)
        npairs = self.npairs.ctypes.data_as(cdouble_ptr)

        self.corr = _treecorr.BuildNGCorr(self.min_sep,self.max_sep,self.nbins,self.bin_size,self.b,
                                          xi,xi_im,meanlogr,weight,npairs);
        self.logger.debug('Finished building NGCorr')


    def __del__(self):
        # Using memory allocated from the C layer means we have to explicitly deallocate it
        # rather than being able to rely on the Python memory manager.
        if hasattr(self,'data'):    # In case __init__ failed to get that far
            _treecorr.DestroyNGCorr(self.corr)


    def process_cross(self, cat1, cat2, perp=False):
        """Process a single pair of catalogs, accumulating the cross-correlation.

        This accumulates the weighted sums into the bins, but does not finalize
        the calculation by dividing by the total weight at the end.  After
        calling this function as often as desired, the finalize() command will
        finish the calculation.

        :param cat1:    The first catalog to process
        :param cat2:    The second catalog to process
        :param perp:    Whether to use the perpendicular distance rather than the 3d separation
                        (for catalogs with 3d positions) (default: False)
        """
        if cat1.name == '' and cat2.name == '':
            self.logger.info('Starting process NG cross-correlations')
        else:
            self.logger.info('Starting process NG cross-correlations for cats %s, %s.',
                             cat1.name, cat2.name)

        self._set_num_threads()

<<<<<<< HEAD
        f1 = cat1.getNField(self.min_sep,self.max_sep,self.b,self.split_method,self.max_top)
        f2 = cat2.getGField(self.min_sep,self.max_sep,self.b,self.split_method,self.max_top)
=======
        f1 = cat1.getNField(self.min_sep,self.max_sep,self.b,self.split_method,perp)
        f2 = cat2.getGField(self.min_sep,self.max_sep,self.b,self.split_method,perp)
>>>>>>> 34b7822c

        if f1.sphere != f2.sphere:
            raise AttributeError("Cannot correlate catalogs with different coordinate systems.")

        if f1.sphere:
            if f1.perp:
                _treecorr.ProcessCrossNGPerp(self.corr, f1.data, f2.data, self.output_dots)
            else:
                _treecorr.ProcessCrossNGSphere(self.corr, f1.data, f2.data, self.output_dots)
        else:
            _treecorr.ProcessCrossNGFlat(self.corr, f1.data, f2.data, self.output_dots)


    def process_pairwise(self, cat1, cat2, perp=False):
        """Process a single pair of catalogs, accumulating the cross-correlation, only using
        the corresponding pairs of objects in each catalog.

        This accumulates the weighted sums into the bins, but does not finalize
        the calculation by dividing by the total weight at the end.  After
        calling this function as often as desired, the finalize() command will
        finish the calculation.

        :param cat1:    The first catalog to process
        :param cat2:    The second catalog to process
        :param perp:    Whether to use the perpendicular distance rather than the 3d separation
                        (for catalogs with 3d positions) (default: False)
        """
        if cat1.name == '' and cat2.name == '':
            self.logger.info('Starting process NG pairwise-correlations')
        else:
            self.logger.info('Starting process NG pairwise-correlations for cats %s, %s.',
                             cat1.name, cat2.name)

        self._set_num_threads()

        f1 = cat1.getNSimpleField(perp)
        f2 = cat2.getGSimpleField(perp)

        if f1.sphere != f2.sphere:
            raise AttributeError("Cannot correlate catalogs with different coordinate systems.")

        if f1.sphere:
            if f1.perp:
                _treecorr.ProcessPairwiseNGPerp(self.corr, f1.data, f2.data, self.output_dots)
            else:
                _treecorr.ProcessPairwiseNGSphere(self.corr, f1.data, f2.data, self.output_dots)
        else:
            _treecorr.ProcessPairwiseNGFlat(self.corr, f1.data, f2.data, self.output_dots)


    def finalize(self, varg):
        """Finalize the calculation of the correlation function.

        The process_cross command accumulates values in each bin, so it can be called
        multiple times if appropriate.  Afterwards, this command finishes the calculation
        by dividing each column by the total weight.

        :param varg:    The shear variance per component for the second field.
        """
        mask1 = self.npairs != 0
        mask2 = self.npairs == 0

        self.xi[mask1] /= self.weight[mask1]
        self.xi_im[mask1] /= self.weight[mask1]
        self.meanlogr[mask1] /= self.weight[mask1]
        self.varxi[mask1] = varg / self.npairs[mask1]

        # Update the units of meanlogr
        self.meanlogr[mask1] -= self.log_sep_units

        # Use meanlogr when available, but set to nominal when no pairs in bin.
        self.meanlogr[mask2] = self.logr[mask2]
        self.varxi[mask2] = 0.


    def clear(self):
        """Clear the data vectors
        """
        self.xi[:] = 0
        self.xi_im[:] = 0
        self.meanlogr[:] = 0
        self.weight[:] = 0
        self.npairs[:] = 0


    def process(self, cat1, cat2, perp=False):
        """Compute the correlation function.

        Both arguments may be lists, in which case all items in the list are used 
        for that element of the correlation.

        :param cat1:    A catalog or list of catalogs for the N field.
        :param cat2:    A catalog or list of catalogs for the G field.
        :param perp:    Whether to use the perpendicular distance rather than the 3d separation
                        (for catalogs with 3d positions) (default: False)
        """
        import math
        self.clear()

        if not isinstance(cat1,list): cat1 = [cat1]
        if not isinstance(cat2,list): cat2 = [cat2]
        if len(cat1) == 0:
            raise ValueError("No catalogs provided for cat1")
        if len(cat2) == 0:
            raise ValueError("No catalogs provided for cat2")

        varg = treecorr.calculateVarG(cat2)
        self.logger.info("varg = %f: sig_sn (per component) = %f",varg,math.sqrt(varg))
        self._process_all_cross(cat1,cat2,perp)
        self.finalize(varg)


    def calculateXi(self, rg=None):
        """Calculate the correlation function possibly given another correlation function
        that uses random points for the foreground objects.

        If rg is None, the simple correlation function <gamma_T> is returned.
        If rg is not None, then a compensated calculation is done: <gamma_T> = (dg - rg)

        :param rg:          An NGCorrelation using random locations as the lenses, if desired. 
                            (default: None)

        :returns:           (xi, xi_im, varxi) as a tuple.
        """
        if rg is None:
            return self.xi, self.xi_im, self.varxi
        else:
            return (self.xi - rg.xi), (self.xi_im - rg.xi_im), (self.varxi + rg.varxi)


    def write(self, file_name, rg=None, file_type=None):
        """Write the correlation function to the file, file_name.

        If rg is None, the simple correlation function <gamma_T> is used.
        If rg is not None, then a compensated calculation is done: <gamma_T> = (dg - rg)

        :param file_name:   The name of the file to write to.
        :param rg:          An NGCorrelation using random locations as the lenses, if desired. 
                            (default: None)
        :param file_type:   The type of file to write ('ASCII' or 'FITS').  (default: determine
                            the type automatically from the extension of file_name.)
        """
        self.logger.info('Writing NG correlations to %s',file_name)
    
        xi, xi_im, varxi = self.calculateXi(rg)
         
        self.gen_write(
            file_name,
            ['R_nom','<R>','<gamT>','<gamX>','sigma','weight','npairs'],
            [ numpy.exp(self.logr), numpy.exp(self.meanlogr),
              xi, xi_im, numpy.sqrt(varxi), self.weight, self.npairs ],
            file_type=file_type)


    def read(self, file_name, file_type=None):
        """Read in values from a file.

        This should be a file that was written by TreeCorr, preferably a FITS file, so there
        is no loss of information.

        Warning: The NGCorrelation object should be constructed with the same configuration 
        parameters as the one being read.  e.g. the same min_sep, max_sep, etc.  This is not
        checked by the read function.

        :param file_name:   The name of the file to read in.
        :param file_type:   The type of file ('ASCII' or 'FITS').  (default: determine the type
                            automatically from the extension of file_name.)
        """
        self.logger.info('Reading NG correlations from %s',file_name)

        data = self.gen_read(file_name, file_type=file_type)
        self.logr = numpy.log(data['R_nom'])
        self.meanlogr = numpy.log(data['<R>'])
        self.xi = data['<gamT>']
        self.xi_im = data['<gamX>']
        self.varxi = data['sigma']**2
        self.weight = data['weight']
        self.npairs = data['npairs']


    def calculateNMap(self, rg=None, m2_uform=None):
        """Calculate the aperture mass statistics from the correlation function.

        .. math::

            \\langle N M_{ap} \\rangle(R) &= \\int_{0}^{rmax} \\frac{r dr}{R^2} 
            T_\\times\\left(\\frac{r}{R}\\right) \\Re\\xi(r) \\\\
            \\langle N M_{\\times} \\rangle(R) &= \\int_{0}^{rmax} \\frac{r dr}{R^2}
            T_\\times\\left(\\frac{r}{R}\\right) \\Im\\xi(r)

        The m2_uform parameter sets which definition of the aperture mass to use.
        The default is to use 'Crittenden'.

        If m2_uform == 'Crittenden':

        .. math::

            T_\\times(s) = \\frac{s^2}{128} (12-s^2) \\exp(-s^2/4)

        If m2_uform == 'Schneider':

        .. math::

            T_\\times(s) = \\frac{18}{\\pi} s^2 \\arccos(s/2) -
            \\frac{3}{40\\pi} s^3 \\sqrt{4-s^2} (196 - 74s^2 + 14s^4 - s^6)

        cf. Schneider, et al (2001): http://xxx.lanl.gov/abs/astro-ph/0112441
        These formulae are not in there, but the derivation is similar to the derivations
        of T+ and T- in that paper.

        :param rg:          An NGCorrelation using random locations as the lenses, if desired. 
                            (default: None)
        :param m2_uform:    Which form to use for the aperture mass, as described above.
                            (default: 'Crittenden')

        :returns:           (nmap, nmx, varnmap) as a tuple
        """
        if m2_uform not in ['Crittenden', 'Schneider']:
            raise ValueError("Invalid m2_uform")

        # Make s a matrix, so we can eventually do the integral by doing a matrix product.
        r = numpy.exp(self.logr)
        meanr = numpy.exp(self.meanlogr) # Use the actual mean r for each bin
        s = numpy.outer(1./r, meanr)  
        ssq = s*s
        if m2_uform == 'Crittenden':
            exp_factor = numpy.exp(-ssq/4.)
            Tx = ssq * (12. - ssq) / 128. * exp_factor
        else:
            Tx = numpy.zeros_like(s)
            sa = s[s<2.]
            ssqa = ssq[s<2.]
            Tx[s<2.] = 18./numpy.pi * ssqa * numpy.arccos(sa/2.)
        Tx *= ssq

        xi, xi_im, varxi = self.calculateXi(rg)

        # Now do the integral by taking the matrix products.
        # Note that dlogr = bin_size
        Txxi = Tx.dot(xi)
        Txxi_im = Tx.dot(xi_im)
        nmap = Txxi * self.bin_size
        nmx = Txxi_im * self.bin_size

        # The variance of each of these is 
        # Var(<NMap>(R)) = int_r=0..2R [s^4 dlogr^2 Tx(s)^2 Var(xi)]
        varnmap = (Tx**2).dot(varxi) * self.bin_size**2

        return nmap, nmx, varnmap


    def writeNMap(self, file_name, rg=None, m2_uform=None, file_type=None):
        """Write the cross correlation of the foreground galaxy counts with the aperture mass
        based on the correlation function to the file, file_name.

        if rg is provided, the compensated calculation will be used for xi.

        See calculateNMap for an explanation of the m2_uform parameter.

        :param file_name:   The name of the file to write to.
        :param rg:          An NGCorrelation using random locations as the lenses, if desired. 
                            (default: None)
        :param m2_uform:    Which form to use for the aperture mass.  (default: None)
        :param file_type:   The type of file to write ('ASCII' or 'FITS').  (default: determine
                            the type automatically from the extension of file_name.)
        """
        self.logger.info('Writing NMap from NG correlations to %s',file_name)

        nmap, nmx, varnmap = self.calculateNMap(rg=rg, m2_uform=m2_uform)
 
        self.gen_write(
            file_name,
            ['R','<NMap>','<NMx>','sig_nmap'],
            [ numpy.exp(self.logr), nmap, nmx, numpy.sqrt(varnmap) ],
            file_type=file_type)


    def writeNorm(self, file_name, gg, dd, rr, dr=None, rg=None, m2_uform=None, file_type=None):
        """Write the normalized aperture mass cross-correlation to the file, file_name.

        The combination :math:`\\langle N M_{ap}\\rangle^2 / \\langle M_{ap}^2\\rangle
        \\langle N_{ap}^2\\rangle` is related to :math:`r`, the galaxy-mass correlation 
        coefficient.  Similarly, :math:`\\langle N_{ap}^2\\rangle / \\langle M_{ap}^2\\rangle`
        is related to :math:`b`, the galaxy bias parameter.  cf. Hoekstra et al, 2002: 
        http://adsabs.harvard.edu/abs/2002ApJ...577..604H

        This function computes these combinations and outputs them to a file.

        if rg is provided, the compensated calculation will be used for NMap.
        if dr is provided, the compensated calculation will be used for Nap^2.

        See calculateNMap for an explanation of the m2_uform parameter.

        :param file_name:   The name of the file to write to.
        :param gg:          A GGCorrelation object for the shear-shear correlation function
                            of the G field.
        :param dd:          An NNCorrelation object for the count-count correlation function
                            of the N field.
        :param rr:          An NNCorrelation object for the random-random pairs.
        :param dr:          An NNCorrelation object for the data-random pairs, if desired, in which
                            case the Landy-Szalay estimator will be calculated.  (default: None)
        :param rg:          An NGCorrelation using random locations as the lenses, if desired. 
                            (default: None)
        :param m2_uform:    Which form to use for the aperture mass.  (default: None)
        :param file_type:   The type of file to write ('ASCII' or 'FITS').  (default: determine
                            the type automatically from the extension of file_name.)
        """
        self.logger.info('Writing Norm from NG correlations to %s',file_name)

        nmap, nmx, varnmap = self.calculateNMap(rg=rg, m2_uform=m2_uform)
        mapsq, mapsq_im, mxsq, mxsq_im, varmapsq = gg.calculateMapSq(m2_uform=m2_uform)
        nsq, varnsq = dd.calculateNapSq(rr, dr=dr, m2_uform=m2_uform)

        nmnorm = nmap**2 / (nsq * mapsq)
        varnmnorm = nmnorm**2 * (4. * varnmap / nmap**2 + varnsq / nsq**2 + varmapsq / mapsq**2)
        nnnorm = nsq / mapsq
        varnnnorm = nnnorm**2 * (varnsq / nsq**2 + varmapsq / mapsq**2)
 
        self.gen_write(
            file_name,
            [ 'R',
              '<NMap>','<NMx>','sig_nmap',
              '<Nap^2>','sig_napsq','<Map^2>','sig_mapsq',
              'NMap_norm','sig_norm','N^2/Map^2','sig_nn/mm' ],
            [ numpy.exp(self.logr),
              nmap, nmx, numpy.sqrt(varnmap),
              nsq, numpy.sqrt(varnsq), mapsq, numpy.sqrt(varmapsq), 
              nmnorm, numpy.sqrt(varnmnorm), nnnorm, numpy.sqrt(varnnnorm) ],
            file_type=file_type)
<|MERGE_RESOLUTION|>--- conflicted
+++ resolved
@@ -132,13 +132,8 @@
 
         self._set_num_threads()
 
-<<<<<<< HEAD
-        f1 = cat1.getNField(self.min_sep,self.max_sep,self.b,self.split_method,self.max_top)
-        f2 = cat2.getGField(self.min_sep,self.max_sep,self.b,self.split_method,self.max_top)
-=======
-        f1 = cat1.getNField(self.min_sep,self.max_sep,self.b,self.split_method,perp)
-        f2 = cat2.getGField(self.min_sep,self.max_sep,self.b,self.split_method,perp)
->>>>>>> 34b7822c
+        f1 = cat1.getNField(self.min_sep,self.max_sep,self.b,self.split_method,perp,self.max_top)
+        f2 = cat2.getGField(self.min_sep,self.max_sep,self.b,self.split_method,perp,self.max_top)
 
         if f1.sphere != f2.sphere:
             raise AttributeError("Cannot correlate catalogs with different coordinate systems.")
